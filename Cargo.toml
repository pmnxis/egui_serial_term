[package]
name = "egui_term"
description = "Terminal emulator widget powered by EGUI framework and alacritty terminal backend."
authors = ["Ilya Shvyryalkin <ilyashvy@gmail.com>"]
version = "0.1.0"
edition = "2021"
repository = "https://github.com/Harzu/egui_term"
categories = ["gui", "terminal", "tty", "shell"]
license = "MIT"

[dependencies]
<<<<<<< HEAD
egui = "0.30.0"
alacritty_terminal = "0.24.1"
anyhow = "1.0.95"
open = "5.3.2"

serde = { version = "1", features = ["derive", "rc", "derive"] }
log = "0.4"
libc = "0.2"
polling = "3.0.0"
mio-serial = { version = "5.0.6", features = ["libudev", "serde"] }
mio = { version = "*"}

[target.'cfg(unix)'.dependencies]
rustix-openpty = "0.1.1"
signal-hook = "0.3.10"
nix = { version = "0.26", default-features = false, features = ["fs", "ioctl", "poll", "signal", "term"] }

[target.'cfg(windows)'.dependencies]
winapi = { version = "0.3.9" }
# features = ["cguid", "commapi", "errhandlingapi", "fileapi", "guiddef", "handleapi", "minwinbase", "minwindef", "ntdef", "setupapi", "winbase", "winerror", "winnt"]
=======
egui = "0.31.0"
alacritty_terminal = "0.25.0"
anyhow = "1.0.96"
open = "5.3.2"
>>>>>>> d8f487c1
<|MERGE_RESOLUTION|>--- conflicted
+++ resolved
@@ -9,10 +9,9 @@
 license = "MIT"
 
 [dependencies]
-<<<<<<< HEAD
-egui = "0.30.0"
-alacritty_terminal = "0.24.1"
-anyhow = "1.0.95"
+egui = "0.31.0"
+alacritty_terminal = "0.25.0"
+anyhow = "1.0.96"
 open = "5.3.2"
 
 serde = { version = "1", features = ["derive", "rc", "derive"] }
@@ -29,10 +28,4 @@
 
 [target.'cfg(windows)'.dependencies]
 winapi = { version = "0.3.9" }
-# features = ["cguid", "commapi", "errhandlingapi", "fileapi", "guiddef", "handleapi", "minwinbase", "minwindef", "ntdef", "setupapi", "winbase", "winerror", "winnt"]
-=======
-egui = "0.31.0"
-alacritty_terminal = "0.25.0"
-anyhow = "1.0.96"
-open = "5.3.2"
->>>>>>> d8f487c1
+# features = ["cguid", "commapi", "errhandlingapi", "fileapi", "guiddef", "handleapi", "minwinbase", "minwindef", "ntdef", "setupapi", "winbase", "winerror", "winnt"]