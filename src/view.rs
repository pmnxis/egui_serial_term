use alacritty_terminal::index::Point as TerminalGridPoint;
use alacritty_terminal::term::cell;
use alacritty_terminal::term::TermMode;
use alacritty_terminal::vte::ansi::{Color, NamedColor};
use egui::epaint::RectShape;
use egui::{CornerRadius, Key};
use egui::Modifiers;
use egui::MouseWheelUnit;
use egui::Shape;
use egui::Widget;
use egui::{Align2, Painter, Pos2, Rect, Response, Stroke, Vec2};
use egui::{Id, PointerButton};

use crate::backend::BackendCommand;
use crate::backend::SerialMonitorBackend;
use crate::backend::{LinkAction, MouseButton, SelectionType};
use crate::bindings::Binding;
use crate::bindings::{BindingAction, BindingsLayout, InputKind};
use crate::font::TerminalFont;
use crate::theme::TerminalTheme;
use crate::types::Size;

const EGUI_TERM_WIDGET_ID_PREFIX: &str = "egui_term::instance::";

#[derive(Debug, Clone)]
enum InputAction {
    BackendCall(BackendCommand),
    WriteToClipboard(String),
    Ignore,
}

<<<<<<< HEAD
#[derive(Clone, Default, Debug)]
pub struct SerialMonitorViewState {
=======
#[derive(Clone, Default)]
pub struct TerminalViewState {
>>>>>>> d8f487c1
    is_dragged: bool,
    scroll_pixels: f32,
    current_mouse_position_on_grid: TerminalGridPoint,
}

pub struct SerialMonitorView<'a> {
    widget_id: Id,
    has_focus: bool,
    size: Vec2,
    backend: &'a mut SerialMonitorBackend,
    font: TerminalFont,
    theme: TerminalTheme,
    bindings_layout: BindingsLayout,
}

impl Widget for SerialMonitorView<'_> {
    fn ui(self, ui: &mut egui::Ui) -> Response {
        let (layout, painter) =
            ui.allocate_painter(self.size, egui::Sense::click());

        let widget_id = self.widget_id;
        let mut state = ui.memory(|m| {
            m.data
                .get_temp::<SerialMonitorViewState>(widget_id)
                .unwrap_or_default()
        });

        self.focus(&layout)
            .resize(&layout)
            .process_input(&layout, &mut state)
            .show(&mut state, &layout, &painter);

        ui.memory_mut(|m| m.data.insert_temp(widget_id, state));
        layout
    }
}

impl<'a> SerialMonitorView<'a> {
    pub fn new(
        ui: &mut egui::Ui,
        backend: &'a mut SerialMonitorBackend,
    ) -> Self {
        let widget_id = ui.make_persistent_id(format!(
            "{}{}",
            EGUI_TERM_WIDGET_ID_PREFIX, backend.id
        ));

        Self {
            widget_id,
            has_focus: false,
            size: ui.available_size(),
            backend,
            font: TerminalFont::default(),
            theme: TerminalTheme::default(),
            bindings_layout: BindingsLayout::new(),
        }
    }

    #[inline]
    pub fn set_theme(mut self, theme: TerminalTheme) -> Self {
        self.theme = theme;
        self
    }

    #[inline]
    pub fn set_font(mut self, font: TerminalFont) -> Self {
        self.font = font;
        self
    }

    #[inline]
    pub fn set_focus(mut self, has_focus: bool) -> Self {
        self.has_focus = has_focus;
        self
    }

    #[inline]
    pub fn set_size(mut self, size: Vec2) -> Self {
        self.size = size;
        self
    }

    #[inline]
    pub fn add_bindings(
        mut self,
        bindings: Vec<(Binding<InputKind>, BindingAction)>,
    ) -> Self {
        self.bindings_layout.add_bindings(bindings);
        self
    }

    fn focus(self, layout: &Response) -> Self {
        if self.has_focus {
            layout.request_focus();
        } else {
            layout.surrender_focus();
        }

        self
    }

    fn resize(self, layout: &Response) -> Self {
        self.backend.process_command(BackendCommand::Resize(
            Size::from(layout.rect.size()),
            self.font.font_measure(&layout.ctx),
        ));

        self
    }

    fn process_input(
        self,
        layout: &Response,
        state: &mut SerialMonitorViewState,
    ) -> Self {
        if !layout.has_focus() || !layout.contains_pointer() {
            return self;
        }

        let modifiers = layout.ctx.input(|i| i.modifiers);
        let events = layout.ctx.input(|i| i.events.clone());
        for event in events {
            let mut input_actions = vec![];

            match event {
                egui::Event::Text(_)
                | egui::Event::Key { .. }
                | egui::Event::Copy
                | egui::Event::Paste(_) => {
                    input_actions.push(process_keyboard_event(
                        event,
                        self.backend,
                        &self.bindings_layout,
                        modifiers,
                    ))
                },
                egui::Event::MouseWheel { unit, delta, .. } => input_actions
                    .push(process_mouse_wheel(
                        state,
                        self.font.font_type().size,
                        unit,
                        delta,
                    )),
                egui::Event::PointerButton {
                    button,
                    pressed,
                    modifiers,
                    pos,
                    ..
                } => input_actions.push(process_button_click(
                    state,
                    layout,
                    self.backend,
                    &self.bindings_layout,
                    button,
                    pos,
                    &modifiers,
                    pressed,
                )),
                egui::Event::PointerMoved(pos) => {
                    input_actions = process_mouse_move(
                        state,
                        layout,
                        self.backend,
                        pos,
                        &modifiers,
                    )
                },
                _ => {},
            };

            for action in input_actions {
                match action {
                    InputAction::BackendCall(cmd) => {
                        self.backend.process_command(cmd);
                    },
                    InputAction::WriteToClipboard(data) => {
                        layout.ctx.copy_text(data);
                    },
                    InputAction::Ignore => {},
                }
            }
        }

        self
    }

    fn show(
        self,
        state: &mut SerialMonitorViewState,
        layout: &Response,
        painter: &Painter,
    ) {
        let content = self.backend.sync();
        let layout_min = layout.rect.min;
        let layout_max = layout.rect.max;
        let cell_height = content.terminal_size.cell_height as f32;
        let cell_width = content.terminal_size.cell_width as f32;
        let global_bg =
            self.theme.get_color(Color::Named(NamedColor::Background));

        let mut shapes = vec![Shape::Rect(RectShape::filled(
            Rect::from_min_max(layout_min, layout_max),
            CornerRadius::ZERO,
            global_bg,
        ))];

        for indexed in content.grid.display_iter() {
            let flags = indexed.cell.flags;
            let is_wide_char_spacer =
                flags.contains(cell::Flags::WIDE_CHAR_SPACER);
            if is_wide_char_spacer {
                continue;
            }

            let is_app_cursor_mode =
                content.terminal_mode.contains(TermMode::APP_CURSOR);
            let is_wide_char = flags.contains(cell::Flags::WIDE_CHAR);
            let is_inverse = flags.contains(cell::Flags::INVERSE);
            let is_dim =
                flags.intersects(cell::Flags::DIM | cell::Flags::DIM_BOLD);
            let is_selected = content
                .selectable_range
                .is_some_and(|r| r.contains(indexed.point));
            let is_hovered_hyperling =
                content.hovered_hyperlink.as_ref().is_some_and(|r| {
                    r.contains(&indexed.point)
                        && r.contains(&state.current_mouse_position_on_grid)
                });

            let x = layout_min.x + (cell_width * indexed.point.column.0 as f32);
            let line_num =
                indexed.point.line.0 + content.grid.display_offset() as i32;
            let y = layout_min.y + (cell_height * line_num as f32);

            let mut fg = self.theme.get_color(indexed.fg);
            let mut bg = self.theme.get_color(indexed.bg);
            let cell_width = if is_wide_char {
                cell_width * 2.0
            } else {
                cell_width
            };

            if is_dim {
                fg = fg.linear_multiply(0.7);
            }

            if is_inverse || is_selected {
                std::mem::swap(&mut fg, &mut bg);
            }

            if global_bg != bg {
                shapes.push(Shape::Rect(RectShape::filled(
                    Rect::from_min_size(
                        Pos2::new(x, y),
                        // + 1.0 is to fill grid border
                        Vec2::new(cell_width + 1., cell_height + 1.),
                    ),
                    CornerRadius::ZERO,
                    bg,
                )));
            }

            // Handle hovered hyperlink underline
            if is_hovered_hyperling {
                let underline_height = y + cell_height;
                shapes.push(Shape::LineSegment {
                    points: [
                        Pos2::new(x, underline_height),
                        Pos2::new(x + cell_width, underline_height),
                    ],
                    stroke: Stroke::new(cell_height * 0.15, fg).into(),
                });
            }

            // Handle cursor rendering
            if content.grid.cursor.point == indexed.point {
                let cursor_color = self.theme.get_color(content.cursor.fg);
                shapes.push(Shape::Rect(RectShape::filled(
                    Rect::from_min_size(
                        Pos2::new(x, y),
                        Vec2::new(cell_width, cell_height),
                    ),
                    CornerRadius::default(),
                    cursor_color,
                )));
            }

            // Draw text content
            if indexed.c != ' ' && indexed.c != '\t' {
                if content.grid.cursor.point == indexed.point
                    && is_app_cursor_mode
                {
                    std::mem::swap(&mut fg, &mut bg);
                }

                shapes.push(Shape::text(
                    &painter.fonts(|c| c.clone()),
                    Pos2 {
                        x: x + (cell_width / 2.0),
                        y,
                    },
                    Align2::CENTER_TOP,
                    indexed.c,
                    self.font.font_type(),
                    fg,
                ));
            }
        }

        painter.extend(shapes);
    }
}

fn process_keyboard_event(
    event: egui::Event,
    backend: &SerialMonitorBackend,
    bindings_layout: &BindingsLayout,
    modifiers: Modifiers,
) -> InputAction {
    match event {
        egui::Event::Text(text) => {
            process_text_event(&text, modifiers, backend, bindings_layout)
        },
        egui::Event::Paste(text) => InputAction::BackendCall(
            #[cfg(not(any(target_os = "ios", target_os = "macos")))]
            if modifiers.contains(Modifiers::COMMAND | Modifiers::SHIFT) {
                BackendCommand::Write(text.as_bytes().to_vec())
            } else {
                // Hotfix - Send ^V when there's not selection on view.
                BackendCommand::Write([0x16].to_vec())
            },
            #[cfg(any(target_os = "ios", target_os = "macos"))]
            {
                BackendCommand::Write(text.as_bytes().to_vec())
            },
        ),
        egui::Event::Copy => {
            #[cfg(not(any(target_os = "ios", target_os = "macos")))]
<<<<<<< HEAD
            if backend.is_selected_mode() {
=======
            if modifiers.contains(Modifiers::COMMAND | Modifiers::SHIFT) {
>>>>>>> d8f487c1
                let content = backend.selectable_content();
                InputAction::WriteToClipboard(content)
            } else {
                // Hotfix - Send ^C when there's not selection on view.
                InputAction::BackendCall(BackendCommand::Write([0x3].to_vec()))
            }
            #[cfg(any(target_os = "ios", target_os = "macos"))]
            {
                let content = backend.selectable_content();
                InputAction::WriteToClipboard(content)
            }
        },
        egui::Event::Key {
            key,
            pressed,
            modifiers,
            ..
        } => process_keyboard_key(
            backend,
            bindings_layout,
            key,
            modifiers,
            pressed,
        ),
        _ => InputAction::Ignore,
    }
}

fn process_text_event(
    text: &str,
    modifiers: Modifiers,
    backend: &SerialMonitorBackend,
    bindings_layout: &BindingsLayout,
) -> InputAction {
    if let Some(key) = Key::from_name(text) {
        if bindings_layout.get_action(
            InputKind::KeyCode(key),
            modifiers,
            backend.last_content().terminal_mode,
        ) == BindingAction::Ignore
        {
            InputAction::BackendCall(BackendCommand::Write(
                text.as_bytes().to_vec(),
            ))
        } else {
            InputAction::Ignore
        }
    } else {
        InputAction::BackendCall(BackendCommand::Write(
            text.as_bytes().to_vec(),
        ))
    }
}

fn process_keyboard_key(
    backend: &SerialMonitorBackend,
    bindings_layout: &BindingsLayout,
    key: Key,
    modifiers: Modifiers,
    pressed: bool,
) -> InputAction {
    if !pressed {
        return InputAction::Ignore;
    }

    let terminal_mode = backend.last_content().terminal_mode;
    let binding_action = bindings_layout.get_action(
        InputKind::KeyCode(key),
        modifiers,
        terminal_mode,
    );

    match binding_action {
        BindingAction::Char(c) => {
            let mut buf = [0, 0, 0, 0];
            let str = c.encode_utf8(&mut buf);
            InputAction::BackendCall(BackendCommand::Write(
                str.as_bytes().to_vec(),
            ))
        },
        BindingAction::Esc(seq) => InputAction::BackendCall(
            BackendCommand::Write(seq.as_bytes().to_vec()),
        ),
        _ => InputAction::Ignore,
    }
}

fn process_mouse_wheel(
    state: &mut SerialMonitorViewState,
    font_size: f32,
    unit: MouseWheelUnit,
    delta: Vec2,
) -> InputAction {
    match unit {
        MouseWheelUnit::Line => {
            let lines = delta.y.signum() * delta.y.abs().ceil();
            InputAction::BackendCall(BackendCommand::Scroll(lines as i32))
        },
        MouseWheelUnit::Point => {
            state.scroll_pixels -= delta.y;
            let lines = (state.scroll_pixels / font_size).trunc();
            state.scroll_pixels %= font_size;
            if lines != 0.0 {
                InputAction::BackendCall(BackendCommand::Scroll(-lines as i32))
            } else {
                InputAction::Ignore
            }
        },
        MouseWheelUnit::Page => InputAction::Ignore,
    }
}

fn process_button_click(
    state: &mut SerialMonitorViewState,
    layout: &Response,
    backend: &SerialMonitorBackend,
    bindings_layout: &BindingsLayout,
    button: PointerButton,
    position: Pos2,
    modifiers: &Modifiers,
    pressed: bool,
) -> InputAction {
    match button {
        PointerButton::Primary => process_left_button(
            state,
            layout,
            backend,
            bindings_layout,
            position,
            modifiers,
            pressed,
        ),
        _ => InputAction::Ignore,
    }
}

fn process_left_button(
    state: &mut SerialMonitorViewState,
    layout: &Response,
    backend: &SerialMonitorBackend,
    bindings_layout: &BindingsLayout,
    position: Pos2,
    modifiers: &Modifiers,
    pressed: bool,
) -> InputAction {
    let terminal_mode = backend.last_content().terminal_mode;
    if terminal_mode.intersects(TermMode::MOUSE_MODE) {
        InputAction::BackendCall(BackendCommand::MouseReport(
            MouseButton::LeftButton,
            *modifiers,
            state.current_mouse_position_on_grid,
            pressed,
        ))
    } else if pressed {
        process_left_button_pressed(state, layout, position)
    } else {
        process_left_button_released(
            state,
            layout,
            backend,
            bindings_layout,
            position,
            modifiers,
        )
    }
}

fn process_left_button_pressed(
    state: &mut SerialMonitorViewState,
    layout: &Response,
    position: Pos2,
) -> InputAction {
    state.is_dragged = true;
    InputAction::BackendCall(build_start_select_command(layout, position))
}

fn process_left_button_released(
    state: &mut SerialMonitorViewState,
    layout: &Response,
    backend: &SerialMonitorBackend,
    bindings_layout: &BindingsLayout,
    position: Pos2,
    modifiers: &Modifiers,
) -> InputAction {
    state.is_dragged = false;
    if layout.double_clicked() || layout.triple_clicked() {
        InputAction::BackendCall(build_start_select_command(layout, position))
    } else {
        let terminal_content = backend.last_content();
        let binding_action = bindings_layout.get_action(
            InputKind::Mouse(PointerButton::Primary),
            *modifiers,
            terminal_content.terminal_mode,
        );

        if binding_action == BindingAction::LinkOpen {
            InputAction::BackendCall(BackendCommand::ProcessLink(
                LinkAction::Open,
                state.current_mouse_position_on_grid,
            ))
        } else {
            InputAction::Ignore
        }
    }
}

fn build_start_select_command(
    layout: &Response,
    cursor_position: Pos2,
) -> BackendCommand {
    let selection_type = if layout.double_clicked() {
        SelectionType::Semantic
    } else if layout.triple_clicked() {
        SelectionType::Lines
    } else {
        SelectionType::Simple
    };

    BackendCommand::SelectStart(
        selection_type,
        cursor_position.x - layout.rect.min.x,
        cursor_position.y - layout.rect.min.y,
    )
}

fn process_mouse_move(
    state: &mut SerialMonitorViewState,
    layout: &Response,
    backend: &SerialMonitorBackend,
    position: Pos2,
    modifiers: &Modifiers,
) -> Vec<InputAction> {
    let terminal_content = backend.last_content();
    let cursor_x = position.x - layout.rect.min.x;
    let cursor_y = position.y - layout.rect.min.y;
    state.current_mouse_position_on_grid =
        SerialMonitorBackend::selection_point(
            cursor_x,
            cursor_y,
            &terminal_content.terminal_size,
            terminal_content.grid.display_offset(),
        );

    let mut actions = vec![];
    // Handle command or selection update based on terminal mode and modifiers
    if state.is_dragged {
        let terminal_mode = terminal_content.terminal_mode;
        let cmd = if terminal_mode.contains(TermMode::MOUSE_MOTION)
            && modifiers.is_none()
        {
            InputAction::BackendCall(BackendCommand::MouseReport(
                MouseButton::LeftMove,
                *modifiers,
                state.current_mouse_position_on_grid,
                true,
            ))
        } else {
            InputAction::BackendCall(BackendCommand::SelectUpdate(
                cursor_x, cursor_y,
            ))
        };

        actions.push(cmd);
    }

    // Handle link hover if applicable
    if modifiers.command_only() {
        actions.push(InputAction::BackendCall(BackendCommand::ProcessLink(
            LinkAction::Hover,
            state.current_mouse_position_on_grid,
        )));
    }

    actions
}<|MERGE_RESOLUTION|>--- conflicted
+++ resolved
@@ -3,12 +3,12 @@
 use alacritty_terminal::term::TermMode;
 use alacritty_terminal::vte::ansi::{Color, NamedColor};
 use egui::epaint::RectShape;
-use egui::{CornerRadius, Key};
 use egui::Modifiers;
 use egui::MouseWheelUnit;
 use egui::Shape;
 use egui::Widget;
 use egui::{Align2, Painter, Pos2, Rect, Response, Stroke, Vec2};
+use egui::{CornerRadius, Key};
 use egui::{Id, PointerButton};
 
 use crate::backend::BackendCommand;
@@ -29,13 +29,8 @@
     Ignore,
 }
 
-<<<<<<< HEAD
 #[derive(Clone, Default, Debug)]
 pub struct SerialMonitorViewState {
-=======
-#[derive(Clone, Default)]
-pub struct TerminalViewState {
->>>>>>> d8f487c1
     is_dragged: bool,
     scroll_pixels: f32,
     current_mouse_position_on_grid: TerminalGridPoint,
@@ -375,11 +370,7 @@
         ),
         egui::Event::Copy => {
             #[cfg(not(any(target_os = "ios", target_os = "macos")))]
-<<<<<<< HEAD
-            if backend.is_selected_mode() {
-=======
             if modifiers.contains(Modifiers::COMMAND | Modifiers::SHIFT) {
->>>>>>> d8f487c1
                 let content = backend.selectable_content();
                 InputAction::WriteToClipboard(content)
             } else {
